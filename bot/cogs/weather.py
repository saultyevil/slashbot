--- conflicted
+++ resolved
@@ -286,22 +286,10 @@
 
         temp_unit, wind_unit, wind_factor = self.get_unit_strings(units)
         embed = disnake.Embed(title=f"{location}", color=disnake.Color.default())
-<<<<<<< HEAD
-        for sub in forecast[amount + 1 :]:
-            date = datetime.datetime.fromtimestamp(int(sub["dt"]), tz=datetime.UTC)
-
-            if forecast_type == "hourly":
-                date_string = f"{date.strftime(r'%I:%M %p')}"
-                temp_string = f"{sub['temp']:.0f} °{temp_unit}"
-            else:
-                date_string = f"{date.strftime(r'%a %d %b %Y')}"
-                temp_string = f"{sub['temp']['min']:.0f} / {sub['temp']['max']:.0f} °{temp_unit}"
-=======
         embed.set_footer(
             text=f"{generate_text_from_markov_chain(MARKOV_MODEL, 'forecast', 1)}\n(You can set your location using /set_info)",
         )
         embed.set_thumbnail(self.get_weather_icon_url(forecast[0]["weather"][0]["icon"]))
->>>>>>> deec4628
 
         for sub in forecast[amount + 1 :]:
             date = datetime.datetime.fromtimestamp(int(sub["dt"]), tz=datetime.UTC)
