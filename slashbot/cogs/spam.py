#!/usr/bin/env python3
# -*- coding: utf-8 -*-

"""Commands for sending spam/important messages to the chat."""

import atexit
import datetime
import logging
import random
import xml
from types import coroutine
from typing import List, Union

import disnake
import requests
import rule34 as r34
from disnake.ext import commands, tasks
<<<<<<< HEAD
from sqlalchemy.orm import Session

from slashbot import markovify
from slashbot.config import App
from slashbot.db import connect_to_database_engine
from slashbot.db import BadWord
from slashbot.db import User
from slashbot.db import OracleWord
=======

from slashbot.config import App
from slashbot.cog import CustomCog
from slashbot.markov import generate_sentence
from slashbot.markov import update_markov_chain_for_model
from slashbot.markov import MARKOV_MODEL
>>>>>>> ac27271e

logger = logging.getLogger(App.config("LOGGER_NAME"))
COOLDOWN_USER = commands.BucketType.user


class Spam(CustomCog):  # pylint: disable=too-many-instance-attributes,too-many-public-methods
    """A collection of commands to spam the chat with."""

    def __init__(  # pylint: disable=too-many-arguments
        self,
        bot: commands.InteractionBot,
<<<<<<< HEAD
        markov_gen: markovify.Text,
=======
        bad_words: List[str],
        god_words: List[str],
>>>>>>> ac27271e
        attempts: int = 10,
    ) -> None:
        """Initialize the cog.

        Parameters
        ----------
        bot: commands.InteractionBot
            The bot object.
        markov_gen: makovify.Text
        self.youtube_api = build("youtube", "v3", developerKey=App.config("GOOGLE_API_KEY"))
            A markovify.Text object for generating sentences.
        bad_words: List[str]
            A list of bad words.
        god_words: List[str]
            A list of god words.
        attempts: int
            The number of attempts to generate a markov sentence.
        """

        self.bot = bot
<<<<<<< HEAD
        self.markov = markov_gen
=======
        self.bad_words = bad_words
        self.god_words = god_words
>>>>>>> ac27271e
        self.attempts = attempts
        self.markov_update_sentences = {}
        self.rule34_api = r34.Rule34()
        self.scheduled_update_markov_chain.start()  # pylint: disable=no-member

        # if we don't unregister this, the bot is weird on close down
        atexit.unregister(self.rule34_api._exitHandler)

    # Slash commands -----------------------------------------------------------

    @commands.cooldown(App.config("COOLDOWN_RATE"), App.config("COOLDOWN_STANDARD"), COOLDOWN_USER)
    @commands.slash_command(name="bad_word", description="send a naughty word")
    async def bad_word(self, inter: disnake.ApplicationCommandInteraction) -> coroutine:
        """Send a bad word to the chat.

        Parameters
        ----------
        inter: disnake.ApplicationCommandInteraction
            The interaction to possibly remove the cooldown from.
        """
        with Session(connect_to_database_engine()) as session:
            bad_word = random.choice(session.query(BadWord).all()).word

            users_to_mention = []
            for user in session.query(User):
                if user.bad_word == bad_word:
                    users_to_mention.append(inter.guild.get_member(user.user_id).mention)

        if users_to_mention:
            return await inter.response.send_message(
                f"Here's one for ya, {', '.join(users_to_mention)} ... {bad_word}!"
            )

        return await inter.response.send_message(f"{bad_word.capitalize()}.")

    @commands.cooldown(App.config("COOLDOWN_RATE"), App.config("COOLDOWN_STANDARD"), COOLDOWN_USER)
    @commands.slash_command(
        name="chat",
        description="artificial intelligence, powered by markov chain sentence generation",
    )
    async def chat(
        self,
        inter: disnake.ApplicationCommandInteraction,
        words: str = commands.Param(
            default="",
            description="A seed word, or words, for sentence generation. Multiple word sentence generation is limited.",
        ),
    ):
        """Generate a message from the Markov sentence model.

        Parameters
        ----------
        inter: disnake.ApplicationCommandInteraction
            The interaction to possibly remove the cooldown from.
        words: str
            A seed word (or words) to generate a message from.
        """
        await inter.response.defer()
        return await inter.edit_original_message(content=generate_sentence(seed_word=words))

    @commands.cooldown(App.config("COOLDOWN_RATE"), App.config("COOLDOWN_STANDARD"), COOLDOWN_USER)
    @commands.slash_command(name="clap", description="send a clapped out message")
    async def clap(
        self,
        inter: disnake.ApplicationCommandInteraction,
        text: str = commands.Param(description="The sentence to turn into a clapped out message."),
    ) -> coroutine:
        """Replace spaces in a message with claps.

        Parameters
        ---------
        text: str
            The text to replace spaces with claps.
        """
        return await inter.response.send_message(":clap:" + ":clap:".join(text.split()) + ":clap:")

    @commands.cooldown(App.config("COOLDOWN_RATE"), App.config("COOLDOWN_STANDARD"), COOLDOWN_USER)
    @commands.slash_command(name="update_chat_responses", description="force update the markov chain for /chat")
    async def update_markov_chain(self, inter: disnake.ApplicationCommandInteraction) -> Union[coroutine, None]:
        """Update the Markov chain model.

        If there is no inter, e.g. not called from a command, then this function
        behaves a bit differently -- mostly that it does not respond to any
        interactions.

        The markov chain is updated at the end. The chain is updated by
        combining a newly generated chain with the current chain.

        Parameters
        ----------
        inter: disnake.ApplicationCommandInteraction
            The interaction to possibly remove the cooldown from.
        """
        await update_markov_chain_for_model(
            inter,
            MARKOV_MODEL,
            self.markov_update_sentences.values(),
            App.config("MARKOV_CHAIN_FILE"),
        )

        logger.info("Markov chain updated with %d sentences", len(self.markov_update_sentences))
        self.markov_update_sentences.clear()

    @commands.cooldown(App.config("COOLDOWN_RATE"), App.config("COOLDOWN_STANDARD"), COOLDOWN_USER)
    @commands.slash_command(name="oracle", description="a message from god")
    async def oracle(self, inter: disnake.ApplicationCommandInteraction) -> coroutine:
        """Send a Terry Davis inspired "God message" to the chat.

        Parameters
        ----------
        inter: disnake.ApplicationCommandInteraction
            The interaction to possibly remove the cooldown from.
        """
        with Session(connect_to_database_engine()) as session:
            oracle_words = [word.word for word in session.query(OracleWord).all()]

        return await inter.response.send_message(f"{' '.join(random.sample(oracle_words, random.randint(5, 25)))}")

    @commands.cooldown(App.config("COOLDOWN_RATE"), App.config("COOLDOWN_STANDARD"), COOLDOWN_USER)
    @commands.slash_command(name="rule34", description="search for a naughty image")
    async def rule34(
        self,
        inter: disnake.ApplicationCommandInteraction,
        query: str = commands.Param(
            description="The search query as you would on rule34.xxx, e.g. furry+donald_trump or ada_wong."
        ),
    ):
        """Search rule34.xxx for a naughty image.

        Parameters
        ----------
        inter: disnake.ApplicationCommandInteraction
            The interaction to possibly remove the cooldown from.
        query: str
            The properly formatted query to search for.
        """
        await inter.response.defer()

        search = query.replace(" ", "+")
        results = await self.rule34_api.getImages(search, fuzzy=False, randomPID=True)
        if results is None:
            return await inter.edit_original_message(f"No results found for `{search}`.")

        choices = [result for result in results if result.has_comments]
        if len(choices) == 0:
            choices = results

        image = random.choice(choices)

        comment, user_name_comment, _ = self.rule34_comments(image.id)
        if not comment:
            comment = "*Too cursed for comments*"
        message = f"|| {image.file_url} ||"

        return await inter.edit_original_message(content=f'{message}\n>>> "{comment}"\n*{user_name_comment}*')

    # Listeners ---------------------------------------------------------------

    @commands.Cog.listener("on_message")
    async def listen_to_messages(self, message: str) -> None:
        """Record messages for the Markov chain to learn.

        Parameters
        ----------
        message: disnake.Message
            The message to record.
        """
        self.markov_update_sentences[message.id] = message.content

    @commands.Cog.listener("on_raw_message_delete")
    async def remove_delete_messages(self, payload: disnake.RawMessageDeleteEvent) -> None:
        """Remove a deleted message from self.messages.

        Parameters
        ----------
        payload: disnake.RawMessageDeleteEvent
            The payload containing the message.
        """
        message = payload.cached_message
        if message is None:
            return
        self.markov_update_sentences.pop(message.id, None)

        await self.bot.wait_until_ready()

    # Utility functions --------------------------------------------------------

    @staticmethod
    def rule34_comments(post_id: Union[int, str] = None) -> Union[str, str, str]:
        """Get a random comment from a rule34.xxx post.

        Parameters
        ----------
        id: int
            The post ID number.

        Returns
        -------
        comment: str
            The comment.
        who: str
            The name of the commenter.
        when: str
            A string of when the comment was created
        """
        if post_id:
            response = requests.get(
                "https://rule34.xxx//index.php?page=dapi&s=comment&q=index",
                params={"post_id": f"{post_id}"},
                timeout=5,
            )
        else:
            response = requests.get("https://rule34.xxx//index.php?page=dapi&s=comment&q=index", timeout=5)

        if response.status_code != 200:
            return None, None, None

        try:
            tree = xml.etree.ElementTree.fromstring(response.content)
        except xml.etree.ElementTree.ParseError:
            return None, None, None

        comments = [(elem.get("body"), elem.get("creator"), elem.get("created_at")) for elem in tree.iter("comment")]
        if len(comments) == 0:
            return None, None, None

        comment, who, when = random.choice(comments)
        d_time = datetime.datetime.strptime(when, "%Y-%m-%d %H:%M")
        when = d_time.strftime("%d %B, %Y")

        return comment, who, when

    # Scheduled tasks ----------------------------------------------------------

    @tasks.loop(hours=1)
    async def scheduled_update_markov_chain(self):
        """Get the bot to update the chain every 4 hours."""
        await update_markov_chain_for_model(
            None,
            MARKOV_MODEL,
            self.markov_update_sentences.values(),
            App.config("MARKOV_CHAIN_FILE"),
        )<|MERGE_RESOLUTION|>--- conflicted
+++ resolved
@@ -15,7 +15,6 @@
 import requests
 import rule34 as r34
 from disnake.ext import commands, tasks
-<<<<<<< HEAD
 from sqlalchemy.orm import Session
 
 from slashbot import markovify
@@ -24,14 +23,11 @@
 from slashbot.db import BadWord
 from slashbot.db import User
 from slashbot.db import OracleWord
-=======
-
 from slashbot.config import App
 from slashbot.cog import CustomCog
 from slashbot.markov import generate_sentence
 from slashbot.markov import update_markov_chain_for_model
 from slashbot.markov import MARKOV_MODEL
->>>>>>> ac27271e
 
 logger = logging.getLogger(App.config("LOGGER_NAME"))
 COOLDOWN_USER = commands.BucketType.user
@@ -43,12 +39,6 @@
     def __init__(  # pylint: disable=too-many-arguments
         self,
         bot: commands.InteractionBot,
-<<<<<<< HEAD
-        markov_gen: markovify.Text,
-=======
-        bad_words: List[str],
-        god_words: List[str],
->>>>>>> ac27271e
         attempts: int = 10,
     ) -> None:
         """Initialize the cog.
@@ -57,24 +47,11 @@
         ----------
         bot: commands.InteractionBot
             The bot object.
-        markov_gen: makovify.Text
-        self.youtube_api = build("youtube", "v3", developerKey=App.config("GOOGLE_API_KEY"))
-            A markovify.Text object for generating sentences.
-        bad_words: List[str]
-            A list of bad words.
-        god_words: List[str]
-            A list of god words.
         attempts: int
             The number of attempts to generate a markov sentence.
         """
 
         self.bot = bot
-<<<<<<< HEAD
-        self.markov = markov_gen
-=======
-        self.bad_words = bad_words
-        self.god_words = god_words
->>>>>>> ac27271e
         self.attempts = attempts
         self.markov_update_sentences = {}
         self.rule34_api = r34.Rule34()
