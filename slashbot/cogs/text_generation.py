"""AI chat and text-to-image features.

The purpose of this cog is to enable AI features in the Discord chat. This
currently implements AI chat/vision using ChatGPT and Claude, as well as
text-to-image generation using Monster API.
"""

import asyncio
import datetime
import logging
import random
from collections import defaultdict
from dataclasses import dataclass
from textwrap import shorten

import disnake
from disnake.ext import commands
from pyinstrument import Profiler

import slashbot.watchers
from slashbot.bot.custom_bot import CustomInteractionBot
from slashbot.bot.custom_cog import CustomCog
from slashbot.bot.custom_command import slash_command_with_cooldown
from slashbot.bot.custom_types import ApplicationCommandInteraction, Message
from slashbot.core import markov
from slashbot.core.channel_summary import AIChannelSummary, SummaryMessage
from slashbot.core.conversation import AIConversation
from slashbot.core.text_generator import TextGeneratorLLM
from slashbot.messages import get_attached_images_from_message, send_message_to_channel
from slashbot.prompts import read_in_prompt_json
from slashbot.responses import is_reply_to_slash_command_response
from slashbot.settings import BotSettings

MAX_MESSAGE_LENGTH = BotSettings.discord.max_chars


@dataclass
class Cooldown:
    """Dataclass for tracking cooldowns for a user."""

    count: int
    last_interaction: datetime.datetime


def get_history_id(obj: Message | ApplicationCommandInteraction) -> int:
    """Determine the history ID to use given the origin of the message.

    Historically, this used to return different values for text channels and
    direct messages.

    Parameters
    ----------
    obj
        The Disnake object to get the history ID from.

    Returns
    -------
    int
        The ID to use for history purposes.

    """
    return obj.channel.id


class TextGeneration(CustomCog):
    """AI chat features powered by OpenAI."""

    def __init__(self, bot: CustomInteractionBot) -> None:
        """Initialize the AIChatbot class.

        Parameters
        ----------
        bot : SlashbotInterationBot
            The instance of the SlashbotInterationBot class.

        """
        super().__init__(bot)
        self.ai_conversations = {}
        self.channel_histories = {}
        self.user_cooldown_map = defaultdict(lambda: Cooldown(0, datetime.datetime.now(tz=datetime.UTC)))

        self._lock = asyncio.Lock()
        self._profiler = Profiler(async_mode="enabled")
        file_handler = logging.FileHandler("logs/ai_chat_profile.log")
        file_handler.setFormatter(logging.Formatter("%(asctime)s - %(message)s"))
        self._profiler_logger = logging.getLogger("ProfilerLogger")
        self._profiler_logger.handlers.clear()
        self._profiler_logger.addHandler(file_handler)

    def _start_profiler(self) -> None:
        if not BotSettings.cogs.ai_chat.enable_profiling:
            return
        if self._profiler.is_running:
            self._profiler.stop()
            self._profiler.reset()
        self._profiler.start()

    def _stop_profiler(self) -> None:
        if not BotSettings.cogs.ai_chat.enable_profiling:
            return
        self._profiler.stop()
        profiler_output = self._profiler.output_text()
        self._profiler_logger.info("\n%s", profiler_output)
        self._profiler.reset()

    def _get_channel_history(self, obj: Message | ApplicationCommandInteraction) -> AIChannelSummary:
        history_id = get_history_id(obj)
        self.log_debug("Getting channel history for history ID: %s", history_id)
        if history_id in self.channel_histories:
            return self.channel_histories[history_id]

        if isinstance(obj, int):
            msg = "History ID is an int, but a ai conversation has not been found"
            raise ValueError(msg)  # noqa: TRY004

        if isinstance(obj.channel, disnake.TextChannel):
            extra_print = f"{obj.channel.name}"
        elif isinstance(obj.channel, disnake.DMChannel):
            extra_print = f"{obj.channel.recipient}"
        else:
            extra_print = f"{obj.channel.id}"

        self.channel_histories[history_id] = AIChannelSummary(
            token_window_size=BotSettings.cogs.ai_chat.token_window_size,
            extra_print=extra_print,
        )
        return self.channel_histories[history_id]

    def _get_conversation(self, obj: int | Message | ApplicationCommandInteraction) -> AIConversation:
        history_id = get_history_id(obj) if not isinstance(obj, int) else obj
        self.log_debug("Getting conversation for history ID: %s", history_id)
        if history_id in self.ai_conversations:
            return self.ai_conversations[history_id]
        if isinstance(obj, int):
            msg = "History ID is an int, but a ai conversation has not been found"
            raise ValueError(msg)  # noqa: TRY004

        if isinstance(obj.channel, disnake.TextChannel):
            extra_print = f"{obj.channel.name}"
        elif isinstance(obj.channel, disnake.DMChannel):
            extra_print = f"{obj.channel.recipient}"
        else:
            extra_print = f"{obj.channel.id}"

        self.ai_conversations[history_id] = AIConversation(
            token_window_size=BotSettings.cogs.ai_chat.token_window_size,
            extra_print=extra_print,
        )
        return self.ai_conversations[history_id]

    def _check_if_user_on_cooldown(self, user_id: int) -> bool:
        """Check if a user is on cooldown or not.

        Parameters
        ----------
        user_id : int
            The id of the user to rate limit

        Returns
        -------
        bool
            Returns True if the user needs to be rate limited

        """
        current_time = datetime.datetime.now(tz=datetime.UTC)
        user_cooldown = self.user_cooldown_map[user_id]
        time_difference = (current_time - user_cooldown.last_interaction).seconds

        # Check if exceeded rate limit
        if user_cooldown.count > BotSettings.cogs.ai_chat.response_rate_limit:
            # If exceeded rate limit, check if cooldown period has passed
            if time_difference > BotSettings.cogs.ai_chat.rate_limit_interval:
                # reset count and update last_interaction time
                user_cooldown.count = 1
                user_cooldown.last_interaction = current_time
                return False
            # still under cooldown
            return True
        # hasn't exceeded rate limit, update count and last_interaction
        user_cooldown.count += 1
        user_cooldown.last_interaction = current_time

        return False

    @staticmethod
    async def _send_fallback_response_to_prompt(message: disnake.Message, *, dont_tag_user: bool = False) -> None:
        """Send a fallback response using the markov chain.

        Parameters
        ----------
        message : disnake.Message
            The message to respond to.
        dont_tag_user: bool
            Whether or not to tag the user or not, optional

        """
        await send_message_to_channel(
            markov.generate_text_from_markov_chain(markov.MARKOV_MODEL, "?random", 1),  # type: ignore  # noqa: PGH003
            message,
            dont_tag_user=dont_tag_user,  # In a DM, we won't @ the user
        )

    async def _reset_conversation_history(self, history_id: int) -> None:
        """Clear chat history and reset the token counter.

        Parameters
        ----------
        history_id :  int
            The index to reset in chat history.

        """
        conversation = self._get_conversation(history_id)
        conversation.reset_history()

    async def _get_highlighted_discord_message(self, original_message: disnake.Message) -> disnake.Message:
        """Retrieve a message from a message reply.

        Parameters
        ----------
        original_message : disnake.Message
            The message containing the reference

        Returns
        -------
        disnake.Message:
            The associated meassage in Discord

        """
        message_reference = original_message.reference
        if not message_reference:
            return original_message
        previous_message = message_reference.cached_message
        if not previous_message:
            try:
                channel = await self.bot.fetch_channel(message_reference.channel_id)
                if not isinstance(channel, disnake.TextChannel | disnake.DMChannel):
                    return original_message
                if not message_reference.message_id:
                    return original_message
                previous_message = await channel.fetch_message(message_reference.message_id)
            except disnake.NotFound:
                return original_message

        return previous_message

    async def _get_response_from_llm(self, discord_message: disnake.Message) -> str:
        """Generate a response to a prompt for a conversation of messages.

        A copy of the conversation is made before updating it with the user
        prompt and response to avoid a race condition when multiple people are
        talking to the bot at once.

        Parameters
        ----------
        discord_message : disnake.Message
            The message to generate a response to.
        send_to_dm: bool
            Whether or not the prompt was sent in a direct message, optional

        Returns
        -------
        str
            The response from the AI.

        """
        conversation = self._get_conversation(discord_message)
        user_prompt = discord_message.clean_content.replace(f"@{self.bot.user.name}", "")
        images = await get_attached_images_from_message(discord_message)

        if discord_message.reference:
            referenced_message = await self._get_highlighted_discord_message(discord_message)
            images += await get_attached_images_from_message(referenced_message)
            user_prompt = (
                'Previous message to respond to with the prompt: "'
                + referenced_message.clean_content
                + '"\nPrompt: '
                + user_prompt
            )

        async with self._lock:
            try:
                bot_response = await conversation.send_message(user_prompt, images)
            except:  # noqa: E722
                self.log_exception("Failed to get response from AI, reverting to markov sentence")
                bot_response = self.get_random_markov_sentence()
                if isinstance(bot_response, list):
                    bot_response = bot_response[0]

        return bot_response

    async def _respond_with_random_llm_response(self, message: disnake.Message) -> None:
        """Respond to a discord message with a random LLM response.

        Parameters
        ----------
        message : disnake.Message
            The message to respond to

        """
        prompt = read_in_prompt_json("data/prompts/_random-response-prompt.json")
        last_messages = self._get_channel_history(message).get_history(
            amount=BotSettings.cogs.ai_chat.random_response_use_n_messages
        )
        if len(last_messages) > 0:
            last_messages = [{"role": "user", "content": message.content} for message in last_messages]
            if last_messages[-1]["content"] == message.clean_content:
                last_messages.pop()
        messages = [
            {"role": "system", "content": prompt["prompt"]},
            *last_messages,
            {"role": "user", "content": message.clean_content},
        ]
        conversation = self._get_conversation(message)
        response = await conversation.generate_text_from_llm(messages)
        await send_message_to_channel(response.message, message, dont_tag_user=True)

    async def _respond_to_user_prompt(self, discord_message: disnake.Message, *, message_in_dm: bool = False) -> None:
        """Respond to a user's message prompt.

        This method handles user prompts by checking for rate limits,
        sending responses, and logging response time if profiling is enabled.

        Parameters
        ----------
        discord_message : disnake.Message
            The Discord message containing the user's prompt.
        message_in_dm : bool, optional
            Whether the prompt was sent in a direct message (default is False).

        """
        self._start_profiler()
        async with discord_message.channel.typing():
            on_cooldown = self._check_if_user_on_cooldown(discord_message.author.id)
            if on_cooldown:
                await send_message_to_channel(
                    f"Stop abusing me {discord_message.author.mention}!",
                    discord_message,
                    dont_tag_user=True,
                )
            else:
                response = await self._get_response_from_llm(discord_message)
                await send_message_to_channel(
                    response,
                    discord_message,
                    dont_tag_user=message_in_dm,
                )
        self._stop_profiler()

    # Listeners ----------------------------------------------------------------

    @commands.Cog.listener("on_message")
    async def _append_to_history(self, message: disnake.Message) -> None:
        if message.type in [disnake.MessageType.application_command]:
            return

        clean_message = message.clean_content.replace(f"@{self.bot.user.name}", "[directed at me]")
        for user in message.mentions:
            clean_message = clean_message.replace(f"@{user.name}", f"[directed at {user.display_name}]")

        channel_history = self._get_channel_history(message)
        channel_history.add_message_to_history(
            SummaryMessage(
                user=message.author.display_name if message.author != self.bot.user else "me",
                content=clean_message,
            )
        )

    @commands.Cog.listener("on_message")
    async def _listen_for_prompts(self, message: disnake.Message) -> None:
        if message.author.bot:
            return

        # Don't respond to replies, or mentions, which have a reference to a
        # slash command response or interaction UNLESS explicitly mentioned with
        # an @
        mentioned_in_message = self.bot.user.mention in message.content
        if await is_reply_to_slash_command_response(message) and not mentioned_in_message:
            return

        bot_mentioned = self.bot.user in message.mentions
        message_in_dm = isinstance(message.channel, disnake.channel.DMChannel)

        if bot_mentioned or message_in_dm:
            await self._respond_to_user_prompt(message, message_in_dm=message_in_dm)
            return

        if random.random() < BotSettings.cogs.ai_chat.random_response_chance:
            await self._respond_with_random_llm_response(message)

    # Commands -----------------------------------------------------------------

    @slash_command_with_cooldown(
        name="summarise_chat_history",
        description="Get a summary of the previous conversation",
        dm_permission=False,
    )
    async def generate_chat_summary(self, inter: disnake.ApplicationCommandInteraction) -> None:
        """Summarize the chat history.

        Parameters
        ----------
        inter : disnake.ApplicationCommandInteraction
            The interaction object representing the user's command interaction.

        """
        channel_history = self._get_channel_history(inter)
        if len(channel_history) == 0:
            await inter.response.send_message("There are no messages to summarise.", ephemeral=True)
            return
        await inter.response.defer(ephemeral=True)
        summary = await channel_history.generate_summary(requesting_user=inter.user.display_name)
        await inter.delete_original_response()
        await send_message_to_channel(summary, inter)

    @slash_command_with_cooldown(name="reset_chat_history", description="Reset the AI conversation history")
    async def reset_conversation_history(self, inter: disnake.ApplicationCommandInteraction) -> None:
        """Clear history context for where the interaction was called from.

        Parameters
        ----------
        inter : disnake.ApplicationCommandInteraction
            The slash command interaction.

        """
        await self._reset_conversation_history(get_history_id(inter))
        await inter.response.send_message("Conversation history cleared.", ephemeral=True)

    @slash_command_with_cooldown(
        name="select_chat_prompt",
        description="Set the AI conversation prompt from a list of choices",
    )
    async def select_existing_prompt(
        self,
        inter: disnake.ApplicationCommandInteraction,
        choice: str = commands.Param(
            autocomplete=lambda _, user_input: [
                choice for choice in slashbot.watchers.AVAILABLE_LLM_PROMPTS if user_input in choice
            ],
            description="The choice of prompt to use",
        ),
    ) -> None:
        """Select a system prompt from a set of pre-defined prompts.

        Parameters
        ----------
        inter : disnake.ApplicationCommandInteraction
            The slash command interaction.
        choice : str
            The choice of system prompt

        """
        prompt = slashbot.watchers.AVAILABLE_LLM_PROMPTS[choice]
        self.log_info("%s set new prompt: %s", inter.author.display_name, prompt)
<<<<<<< HEAD
        conversation = await self._get_conversation(inter)
        conversation.set_system_prompt(prompt)
=======
        conversation = self._get_conversation(inter)
        conversation.set_system_message(prompt)
>>>>>>> 621b5f54
        await inter.response.send_message("History cleared and system message updated", ephemeral=True)

    @slash_command_with_cooldown(name="set_chat_model", description="Set the AI model to use")
    async def set_chat_model(
        self,
        inter: disnake.ApplicationCommandInteraction,
        model_name: str = commands.Param(choices=TextGeneratorLLM.SUPPORTED_MODELS, description="The model to use"),  # type: ignore  # noqa: PGH003
    ) -> None:
        """Set the AI model to use.

        Parameters
        ----------
        inter : disnake.ApplicationCommandInteraction
            The slash command interaction.
        model_name : str
            The name of the model to set.

        """
        everyone_can_pick = ["gpt-3.5-turbo", "gpt-4o-mini", "gpt-4.1-nano", "gpt-4.1-mini"]
        if inter.author.id != BotSettings.discord.users.saultyevil and model_name not in everyone_can_pick:
            await inter.response.send_message(
                f"You are not allowed to pick this model!! Please choose one of the following: {', '.join(everyone_can_pick)}",
                ephemeral=True,
            )
            return

        conversation = self._get_conversation(inter)
        original_model = conversation.model_name
        conversation.set_llm_model(model_name)
        await inter.response.send_message(f"LLM model updated from {original_model} to {model_name}.", ephemeral=True)

    @slash_command_with_cooldown(
        name="set_chat_prompt", description="Change the AI conversation prompt to one you write"
    )
    async def set_chat_prompt(
        self,
        inter: disnake.ApplicationCommandInteraction,
        prompt: str = commands.Param(description="The prompt to set", max_length=2000),
    ) -> None:
        """Set a new system message for the location were the interaction came from.

        This typically does not override the default system message, and will
        append a new system message.

        Parameters
        ----------
        inter : disnake.ApplicationCommandInteraction
            The slash command interaction.
        prompt : str
            The new system prompt to set.

        """
        self.log_info("%s set new prompt: %s", inter.author.display_name, prompt)
<<<<<<< HEAD
        conversation = await self._get_conversation(inter)
        conversation.set_system_prompt(prompt)
=======
        conversation = self._get_conversation(inter)
        conversation.set_system_message(prompt)
>>>>>>> 621b5f54
        await inter.response.send_message("History cleared and system prompt updated", ephemeral=True)

    @slash_command_with_cooldown(
        name="show_chat_prompt", description="Print information about the current AI conversation"
    )
    async def show_chat_prompt(self, inter: disnake.ApplicationCommandInteraction) -> None:
        """Print the system prompt to the screen.

        Parameters
        ----------
        inter : disnake.ApplicationCommandInteraction
            The slash command interaction.

        """
        conversation = self._get_conversation(inter)

        prompt_name = "Unknown"
        prompt = conversation.system_prompt
        for name, text in slashbot.watchers.AVAILABLE_LLM_PROMPTS.items():
            if prompt == text:
                prompt_name = name

        response = ""
        response += f"**Model name**: {conversation.model}\n"
        response += f"**Token usage**: {conversation.size_tokens}\n"
        response += f"**Prompt name**: {prompt_name}\n"
        response += f"**Prompt**: {shorten(prompt, 1800)}\n"

        await inter.response.send_message(response, ephemeral=True)


def setup(bot: CustomInteractionBot) -> None:
    """Set up the entry function for load_extensions().

    Parameters
    ----------
    bot : CustomInteractionBot
        The bot to pass to the cog.

    """
    if BotSettings.keys.openai:
        bot.add_cog(TextGeneration(bot))
    else:
        bot.log_error("No API key found for OpenAI, unable to load AIChatBot cog")<|MERGE_RESOLUTION|>--- conflicted
+++ resolved
@@ -451,13 +451,8 @@
         """
         prompt = slashbot.watchers.AVAILABLE_LLM_PROMPTS[choice]
         self.log_info("%s set new prompt: %s", inter.author.display_name, prompt)
-<<<<<<< HEAD
-        conversation = await self._get_conversation(inter)
-        conversation.set_system_prompt(prompt)
-=======
         conversation = self._get_conversation(inter)
         conversation.set_system_message(prompt)
->>>>>>> 621b5f54
         await inter.response.send_message("History cleared and system message updated", ephemeral=True)
 
     @slash_command_with_cooldown(name="set_chat_model", description="Set the AI model to use")
@@ -511,13 +506,8 @@
 
         """
         self.log_info("%s set new prompt: %s", inter.author.display_name, prompt)
-<<<<<<< HEAD
-        conversation = await self._get_conversation(inter)
-        conversation.set_system_prompt(prompt)
-=======
         conversation = self._get_conversation(inter)
         conversation.set_system_message(prompt)
->>>>>>> 621b5f54
         await inter.response.send_message("History cleared and system prompt updated", ephemeral=True)
 
     @slash_command_with_cooldown(
