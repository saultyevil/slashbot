--- conflicted
+++ resolved
@@ -3,21 +3,15 @@
 
 """Cog for AI interactions, from the OpenAI API."""
 
-<<<<<<< HEAD
+
 import re
-=======
-import copy
->>>>>>> 4ecc9480
 import logging
 import time
 import traceback
 from collections import defaultdict
 from types import coroutine
 from typing import Tuple
-<<<<<<< HEAD
-
-=======
->>>>>>> 4ecc9480
+
 
 import disnake
 import openai
@@ -77,7 +71,6 @@
         self.guild_cooldown = defaultdict(dict)
 
         self.threads_enabled = False
-<<<<<<< HEAD
 
         self.chat_model = "gpt-3.5-turbo"
         self.max_output_tokens = 364
@@ -89,20 +82,10 @@
         self.default_system_token_count = len(
             tiktoken.encoding_for_model(self.chat_model).encode(DEFAULT_SYSTEM_MESSAGE)
         )
-=======
-
-        self.chat_model = "gpt-3.5-turbo"
-        self.max_output_tokens = 364
-        self.model_temperature = 0.7
-        self.max_tokens_allowed = 1456
-        self.trim_faction = 0.25
-        self.max_chat_history = 20
->>>>>>> 4ecc9480
 
     # Static -------------------------------------------------------------------
 
     @staticmethod
-<<<<<<< HEAD
     def __split_message_into_chunks(string: str, max_chunk_length: int) -> list:
         """Split a string into chunks less than a certain size.
 
@@ -112,20 +95,11 @@
             The string to split into chunks
         max_chunk_length : int
             The cutoff length (in characters) for when to split a sentence.
-=======
-    def __chunk_messages(message: str) -> list:
-        """Split a message into smaller chunks.
-
-        Parameters
-        ----------
-        message : str
-            The message to split.
->>>>>>> 4ecc9480
+
 
         Returns
         -------
         list
-<<<<<<< HEAD
             A list of strings less than max_chunk_length.
         """
         sentences = re.split(r"(?<=[.!?])\s+", string)
@@ -145,26 +119,6 @@
             chunks.append(current_chunk.strip())
 
         return chunks
-=======
-            A list of strings of smaller messages.
-        """
-
-        i = 0
-        result = []
-        while i < len(message):
-            start = i
-            i += MAX_LENGTH
-
-            # At end of string
-            if i >= len(message):
-                result.append(message[start:i])
-                return result
-
-            # Back up until space
-            while message[i - 1] != " ":
-                i -= 1
-            result.append(message[start:i])
->>>>>>> 4ecc9480
 
     @staticmethod
     def __get_cooldown_length(guild_id: int, user: disnake.User | disnake.Member) -> Tuple[int, int]:
@@ -216,7 +170,6 @@
             history_id = message.channel.id
 
         return history_id
-<<<<<<< HEAD
 
     @staticmethod
     async def __do_cooldown(message: disnake.Message) -> None:
@@ -236,27 +189,6 @@
 
     # Functions ----------------------------------------------------------------
 
-=======
-
-    @staticmethod
-    async def do_cooldown(message: disnake.Message) -> None:
-        """Respond to a user on cooldown.
-
-        Parameters
-        ----------
-        message :
-            The message to respond to.
-        """
-        await message.channel.send(f"Stop abusing me " f"{message.author.mention}!", delete_after=10)
-
-        try:
-            await message.delete(delay=10)
-        except disnake.Forbidden:
-            logger.error(f"Bot does not have permission to delete messages in {message.guild.id}")
-
-    # Functions ----------------------------------------------------------------
-
->>>>>>> 4ecc9480
     async def __openai_chat_completion(self, history_id: int | str) -> str:
         """Get a message from ChatGPT using the ChatCompletion API.
 
@@ -279,29 +211,13 @@
             max_tokens=self.max_tokens_allowed,
         )
 
-<<<<<<< HEAD
         message = response["choices"][0]["message"]["content"]
         self.chat_history[history_id].append({"role": "assistant", "content": message})
         self.token_count[history_id].append(int(response["usage"]["total_tokens"]))
 
         return message
 
-=======
-        # response = openai.ChatCompletion.create(
-        #     model=self.chat_model,
-        #     messages=self.chat_history[history_id],
-        #     temperature=self.model_temperature,
-        #     max_tokens=self.max_output_tokens,
-        # )
-
-        message = response["choices"][0]["message"]["content"]
-        self.chat_history[history_id].append({"role": "assistant", "content": message})
-        self.token_count[history_id].append(int(response["usage"]["total_tokens"]))
-
-        return message
-
->>>>>>> 4ecc9480
-    async def __trim_message_history(self, history_id: int | str) -> None:
+      async def __trim_message_history(self, history_id: int | str) -> None:
         """Remove messages from a chat history.
 
         Removes a fraction of the messages from the chat history if the number
@@ -325,7 +241,6 @@
                     break
                 self.chat_history[history_id].pop(i)
                 try:
-<<<<<<< HEAD
                     tokens_removed += self.token_count[history_id].pop(i - 1)
                 except IndexError:
                     logger.error(
@@ -336,17 +251,6 @@
                     )
                     self.chat_history = [{"role": "system", "content": DEFAULT_SYSTEM_MESSAGE}]
                     self.token_count = [self.default_system_token_count]
-=======
-                    tokens_removed += self.token_count[history_id].pop(i)
-                except IndexError:
-                    logger.error(
-                        "Index error when removing tokens index %d len %d len chat history %d",
-                        i,
-                        len(self.token_count[history_id]),
-                        len(self.chat_history[history_id]),
-                    )
-                    self.chat_history[history_id] = [{"role": "system", "content": DEFAULT_SYSTEM_MESSAGE}]
->>>>>>> 4ecc9480
 
             for i in range(1, len(self.token_count[history_id])):
                 self.token_count[history_id][i] -= tokens_removed
@@ -404,9 +308,8 @@
 
         if isinstance(message.channel, disnake.Thread):
             return message.channel
-<<<<<<< HEAD
-
-        # but we can create threads in channels, unless we don't have permission
+
+          # but we can create threads in channels, unless we don't have permission
 
         sentences = re.split(r"(?<=[.!?])\s+", response)
 
@@ -424,24 +327,6 @@
     async def respond_to_prompt(self, history_id: int | str, prompt: str) -> str:
         """Process a prompt and get a response.
 
-=======
-
-        # but we can create threads in channels, unless we don't have permission
-        if len(response) > MAX_CHARS_UNTIL_THREAD:
-            try:
-                message_destination = await message.create_thread(name=f"{response[:20]}...", auto_archive_duration=60)
-            except disnake.Forbidden:
-                message_destination = message.channel
-                logger.error("Forbidden from creating a thread in channel %d", message.channel.id)
-        else:
-            message_destination = message.channel
-
-        return message_destination
-
-    async def respond_to_prompt(self, history_id: int | str, prompt: str) -> str:
-        """Process a prompt and get a response.
-
->>>>>>> 4ecc9480
         This function is the main steering function for getting a response from
         OpenAI ChatGPT. The prompt is prepared, the chat history updated, and
         a response is retrieved and returned.
@@ -464,11 +349,7 @@
         prompt = prompt.replace("@Margaret", "", 1).strip()
 
         if history_id not in self.chat_history:
-<<<<<<< HEAD
             self.token_count[history_id] = [self.default_system_token_count]
-=======
-            self.token_count[history_id] = [0]
->>>>>>> 4ecc9480
             self.chat_history[history_id] = [{"role": "system", "content": DEFAULT_SYSTEM_MESSAGE}]
 
         await self.__trim_message_history(history_id)
@@ -479,15 +360,10 @@
         except openai.error.RateLimitError:
             return "Uh oh! I've hit OpenAI's rate limit :-("
         except Exception as exc:  # pylint: disable=broad-exception-caught
-<<<<<<< HEAD
             logger.exception(
                 "OpenAI API failed with exception:\n%s",
                 "".join(traceback.format_exception(type(exc), exc, exc.__traceback__)),
             )
-=======
-            stack = traceback.format_exception(type(exc), exc, exc.__traceback__)
-            logger.exception("OpenAI API failed with exception:\n%s", "".join(stack))
->>>>>>> 4ecc9480
             return "Uh oh! Something went wrong with that request :-("
 
         return response
@@ -518,32 +394,18 @@
                 on_cooldown = await self.__check_for_cooldown(message)
 
                 if on_cooldown:
-<<<<<<< HEAD
                     await self.__do_cooldown(message)
-=======
-                    await self.do_cooldown(message)
->>>>>>> 4ecc9480
                     return
 
             # if everything ok, type and send
             async with message.channel.typing():
                 response = await self.respond_to_prompt(history_id, message.clean_content)
                 message_destination = await self.__get_response_destination(message, response)
-<<<<<<< HEAD
                 if len(response) > MAX_LENGTH:
                     responses = self.__split_message_into_chunks(response, MAX_LENGTH)
                     for n, response in enumerate(responses):
                         mention_user = message.author.mention if not message_in_dm else ""
                         await message_destination.send(f"{mention_user if n == 0 else ''} {response}")
-=======
-
-                if len(response) > MAX_LENGTH:
-                    responses = self.__chunk_messages(response)
-                    for response in responses:
-                        await message_destination.send(
-                            f"{message.author.mention if not message_in_dm else ''} {response}"
-                        )
->>>>>>> 4ecc9480
                 else:
                     await message_destination.send(f"{message.author.mention if not message_in_dm else ''} {response}")
 
@@ -563,10 +425,7 @@
         if history_id not in self.chat_history:
             return await inter.response.send_message("There is no chat history to clear.", ephemeral=True)
         self.chat_history[history_id] = [{"role": "system", "content": DEFAULT_SYSTEM_MESSAGE}]
-<<<<<<< HEAD
         self.token_count[history_id] = [self.default_system_token_count]
-=======
->>>>>>> 4ecc9480
 
         return await inter.response.send_message(
             "System prompt reset to default and chat history cleared.", ephemeral=True
@@ -590,10 +449,8 @@
         """
         history_id = inter.channel.id if inter.guild else inter.author.id
         self.chat_history[history_id] = [{"role": "system", "content": message}]
-<<<<<<< HEAD
         self.token_count = [len(tiktoken.encoding_for_model(self.chat_model).encode(message))]
-=======
->>>>>>> 4ecc9480
+
 
         return await inter.response.send_message(
             "System prompt updated and chat history cleared.",
