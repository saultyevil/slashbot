#!/usr/bin/env python3
# -*- coding: utf-8 -*-

"""
The purpose of this cog is to enable the bot to communicate with the OpenAI API
and to generate responses to prompts given.
"""

import json
import logging
import traceback
from collections import defaultdict
from types import coroutine

import disnake
import openai
import tiktoken
import openai.error
from disnake.ext import commands
from watchdog.observers import Observer
from watchdog.events import FileSystemEventHandler

from slashbot.config import App
from slashbot.custom_bot import ModifiedInteractionBot
from slashbot.custom_cog import CustomCog
from slashbot.util import split_text_into_chunks
from slashbot.util import create_prompt_dict
from slashbot.util import read_in_prompt_json

openai.api_key = App.config("OPENAI_API_KEY")
logger = logging.getLogger(App.config("LOGGER_NAME"))

COOLDOWN_USER = commands.BucketType.user
DEFAULT_SYSTEM_MESSAGE = read_in_prompt_json("data/prompts/split.json")["prompt"]
JAMIE_SYSTEM_MESSAGE = read_in_prompt_json("data/prompts/_jamie.json")["prompt"]
MAX_MESSAGE_LENGTH = 1920
MAX_CHARS_UNTIL_THREAD = 364
TOKEN_COUNT_UNSET = -1
PROMPT_CHOICES = create_prompt_dict()


class JsonFileWatcher(FileSystemEventHandler):
    """Event handler for changes to json files"""

    def on_any_event(self, event):
        global PROMPT_CHOICES

        if event.is_directory:
            return
        if event.event_type == "created" or event.event_type == "modified":
            if event.src_path.endswith(".json"):
                prompt = read_in_prompt_json(event.src_path)
                PROMPT_CHOICES[prompt["name"]] = prompt["prompt"]
        if event.event_type == "deleted":
            if event.src_path.endswith(".json"):
                PROMPT_CHOICES = create_prompt_dict()


class Chat(CustomCog):
    """AI chat features powered by OpenAI."""

    def __init__(self, bot: ModifiedInteractionBot):
        super().__init__()
        self.bot = bot

        self.chat_history = defaultdict(list)
        self.token_count = defaultdict(lambda: [0])
        self.guild_cooldown = defaultdict(dict)
        self.threads_enabled = False

        self.chat_model = "gpt-3.5-turbo"
        self.max_output_tokens = 364
        self.model_temperature = 0.7
        self.max_tokens_allowed = 1456
        self.trim_faction = 0.5
        self.max_chat_history = 20

        self.default_system_token_count = len(
            tiktoken.encoding_for_model(self.chat_model).encode(DEFAULT_SYSTEM_MESSAGE)
        )

        self.prompt_choices = []

    # Disnake method -----------------------------------------------------------

    async def cog_before_slash_command_invoke(
        self, inter: disnake.ApplicationCommandInteraction
    ) -> disnake.ApplicationCommandInteraction:
        """Populate empty history on slash invoke.

        Parameters
        ----------
        inter : disnake.ApplicationCommandInteration
            The interation to do something before.
        """
        if isinstance(inter.channel, disnake.channel.DMChannel):
            history_id = inter.author.id
        else:
            history_id = inter.channel.id

        if history_id not in self.chat_history:
            self.token_count[history_id] = [self.default_system_token_count]
            self.chat_history[history_id] = [{"role": "system", "content": DEFAULT_SYSTEM_MESSAGE}]

        return await super(Chat, self).cog_before_slash_command_invoke(inter)

    # Static -------------------------------------------------------------------

    @staticmethod
    def history_id(obj: disnake.Message | disnake.ApplicationCommandInteraction) -> str | int:
        """Determine the history ID to use given the origin of the message.

        Historically, this used to return different values for text channels and
        direct messages.

        Parameters
        ----------
        obj
            The recent message.
        Returns
        -------
        int
            The ID to use for history purposes.
        """
        return obj.channel.id

    @staticmethod
    async def send_response_to_channel(response: str, message: disnake.Message, in_dm: bool):
        """Send a response to the provided message channel and author.

        Parameters
        ----------
        response : str
            The response to send to chat.
        message : disnake.Message
            The message to respond to.
        in_dm : bool
            Boolean to indicate if DM channel.
        """
        if len(response) > MAX_MESSAGE_LENGTH:
            responses = split_text_into_chunks(response, MAX_MESSAGE_LENGTH)
            for n, response in enumerate(responses):
                mention_user = message.author.mention if not in_dm else ""
                await message.channel.send(f"{mention_user if n == 0 else ''} {response}")
        else:
            await message.channel.send(f"{message.author.mention if not in_dm else ''} {response}")

    # Private methods ----------------------------------------------------------

    def __create_history_if_missing(self, history_id: str | int):
        if history_id not in self.chat_history:
            self.token_count[history_id] = [self.default_system_token_count]
            self.chat_history[history_id] = [{"role": "system", "content": DEFAULT_SYSTEM_MESSAGE}]

    async def __api_response(self, history_id: int | str) -> str:
        """Get a message from ChatGPT using the ChatCompletion API.

        Parameters
        ----------
        history_id : int | str
            The ID to store chat history context to. Usually the guild or user
            id.

        Returns
        -------
        str
            The message returned by ChatGPT.
        """

        response = await openai.ChatCompletion.acreate(
            model=self.chat_model,
            messages=self.chat_history[history_id],
            temperature=self.model_temperature,
            max_tokens=self.max_tokens_allowed,
        )

        message = response["choices"][0]["message"]["content"]
        self.chat_history[history_id].append({"role": "assistant", "content": message})
        self.token_count[history_id].append(int(response["usage"]["total_tokens"]))

        return message

    async def __reduce_chat_history(self, history_id: int | str) -> None:
        """Remove messages from a chat history.

        Removes a fraction of the messages from the chat history if the number
        of tokens exceeds a threshold controlled by
        `self.model.max_history_tokens`.

        Parameters
        ----------
        history_id : int | str
            The chat history ID. Usually the guild or user id.
        """
        if len(self.chat_history[history_id][1:]) > self.max_chat_history:
            self.chat_history[history_id].pop(1)

        if self.token_count[history_id][-1] > self.max_tokens_allowed:
            num_remove = int(self.trim_faction * len(self.chat_history[history_id]))

            tokens_removed = 0
            for i in range(1, num_remove + 1):
                if i > len(self.chat_history[history_id]) - 2:  # -2 because we exclude the system message
                    break
                self.chat_history[history_id].pop(i)
                try:
                    if i < len(self.token_count[history_id]) - 1:
                        tokens_removed += self.token_count[history_id].pop(i)
                except IndexError:
                    logger.error(
                        "Index error when removing tokens: index = %d, len = %d len history = %d",
                        i - 1,
                        len(self.token_count[history_id]),
                        len(self.chat_history[history_id]),
                    )
                    self.chat_history = [{"role": "system", "content": DEFAULT_SYSTEM_MESSAGE}]
                    self.token_count[history_id] = [self.default_system_token_count]

            for i in range(1, len(self.token_count[history_id])):
                self.token_count[history_id][i] -= tokens_removed

    async def get_message_response(self, history_id: int | str, prompt: str) -> str:
        """Process a prompt and get a response.

        This function is the main steering function for getting a response from
        OpenAI ChatGPT. The prompt is prepared, the chat history updated, and
        a response is retrieved and returned.

        If something goes wrong due to, e.g. rate limiting from OpenAI, special
        strings are returned which can be sent to chat.

        Parameters
        ----------
        history_id: int
            An ID to store chat history to. Usually the guild or user id.
        prompt : str
            The latest prompt to give to ChatGPT.

        Returns
        -------
        str
            The generated response to the given prompt.
        """

        await self.__reduce_chat_history(history_id)
        self.chat_history[history_id].append({"role": "user", "content": prompt})

        try:
            return await self.__api_response(history_id)
        except openai.error.RateLimitError as exc:
            logger.exception(
                "OpenAI API failed with exception:\n%s",
                "".join(traceback.format_exception(type(exc), exc, exc.__traceback__)),
            )
            self.chat_history[history_id].pop()
            return "Uh oh! I've hit my rate limit :-(!"
        except openai.error.ServiceUnavailableError:
            self.chat_history[history_id].pop()
            return "Uh oh, my services are currently unavailable!"
        except Exception as exc:  # pylint: disable=broad-exception-caught
            logger.exception(
                "OpenAI API failed with exception:\n%s",
                "".join(traceback.format_exception(type(exc), exc, exc.__traceback__)),
            )
            self.chat_history[history_id].pop()
            return str(exc)

    # Listeners ----------------------------------------------------------------

    @commands.Cog.listener("on_message")
    async def listen_for_mentions(self, message: disnake.Message) -> None:
        """Listen for mentions which are prompts for the AI.

        Parameters
        ----------
        message : str
            The message to process for mentions.
        """
        # ignore other bot messages and itself
        if message.author.bot:
            return

        # only respond when mentioned, in DMs or when in own thread
        bot_mentioned = App.config("BOT_USER_OBJECT") in message.mentions
        message_in_dm = isinstance(message.channel, disnake.channel.DMChannel)

        if bot_mentioned or message_in_dm:
            history_id = self.history_id(message)
            self.__create_history_if_missing(history_id)

<<<<<<< HEAD
=======
            # Give Jamie a little surprise :-)
            if message.author.id == App.config("ID_USER_JAMIE"):
                history_id = message.author.id
                # self.chat_history[history_id] = copy.copy(self.chat_history[self.history_id(message)])
                self.chat_history[history_id] = [{"role": "system", "content": JAMIE_SYSTEM_MESSAGE}]

>>>>>>> ee66dddd
            async with message.channel.typing():
                response = await self.get_message_response(history_id, message.clean_content)
                await self.send_response_to_channel(response, message, message_in_dm)

    # Commands -----------------------------------------------------------------

    @commands.cooldown(App.config("COOLDOWN_RATE"), App.config("COOLDOWN_STANDARD"), COOLDOWN_USER)
    @commands.slash_command(name="reset_chat_history", description="reset the AI chat history")
    async def reset_chat_history(self, inter: disnake.ApplicationCommandInteraction) -> coroutine:
        """Clear history context for where the interaction was called from.

        Parameters
        ----------
        inter : disnake.ApplicationCommandInteraction
            The slash command interaction.
        """
        history_id = self.history_id(inter)
        self.chat_history[history_id] = [{"role": "system", "content": DEFAULT_SYSTEM_MESSAGE}]
        self.token_count[history_id] = [self.default_system_token_count]

        await inter.response.send_message(
            f"History cleared and system prompt changed to:\n\n{DEFAULT_SYSTEM_MESSAGE}",
            ephemeral=True,
        )

    @commands.cooldown(App.config("COOLDOWN_RATE"), App.config("COOLDOWN_STANDARD"), COOLDOWN_USER)
    @commands.slash_command(
        name="select_system_prompt", description="set the chat system prompt from a list of pre-defined ones"
    )
    async def select_system_prompt(
        self,
        inter: disnake.ApplicationCommandInteraction,
        choice: str = commands.Param(
            autocomplete=lambda _inter, uin: [choice for choice in PROMPT_CHOICES.keys() if choice.startswith(uin)]
        ),
    ) -> coroutine:
        """Select a system prompt from a set of pre-defined prompts.

        Parameters
        ----------
        inter : disnake.ApplicationCommandInteraction
            The slash command interaction.
        choice : str
            The choice of system prompt
        """
        prompt = PROMPT_CHOICES.get(choice, None)
        if prompt is None:
            return await inter.response.send_message(
                "An error with the Discord API has occurred and allowed you to pick a prompt which doesn't exist",
                ephemeral=True,
            )

        history_id = self.history_id(inter)
        self.chat_history[history_id] = [{"role": "system", "content": prompt}]
        self.token_count[history_id] = [len(tiktoken.encoding_for_model(self.chat_model).encode(prompt))]

        await inter.response.send_message(
            f"History cleared and system prompt changed to:\n\n{prompt[:1928]}",
            ephemeral=True,
        )

    @commands.cooldown(App.config("COOLDOWN_RATE"), App.config("COOLDOWN_STANDARD"), COOLDOWN_USER)
    @commands.slash_command(name="set_system_prompt", description="change the chat system prompt")
    async def set_system_prompt(self, inter: disnake.ApplicationCommandInteraction, message: str) -> coroutine:
        """Set a new system message for the location were the interaction came
        from.

        This typically does not override the default system message, and will
        append a new system message.

        Parameters
        ----------
        inter : disnake.ApplicationCommandInteraction
            The slash command interaction.
        message : str
            The new system prompt to set.
        """
        history_id = self.history_id(inter)
        self.chat_history[history_id] = [{"role": "system", "content": message}]
        self.token_count[history_id] = [len(tiktoken.encoding_for_model(self.chat_model).encode(message))]

        await inter.response.send_message(
            f"History cleared and system prompt changed to:\n\n{message}",
            ephemeral=True,
        )

    @commands.cooldown(App.config("COOLDOWN_RATE"), App.config("COOLDOWN_STANDARD"), COOLDOWN_USER)
    @commands.slash_command(
        name="set_chat_tokens", description="change the maximum number of output tokens for an ai response"
    )
    async def set_chat_tokens(
        self, inter: disnake.ApplicationCommandInteraction, num_tokens: int = commands.Param(gt=25, lt=1024)
    ) -> coroutine:
        """Set the number of tokens the model can return.

        Parameters
        ----------
        inter : disnake.Interaction
            The slash command interaction.
        num_tokens : int
            The number of tokens
        """
        self.max_output_tokens = num_tokens
        self.max_tokens_allowed = max(num_tokens * 2, 256)

        await inter.response.send_message(
            f"Max output tokens set to {num_tokens} with a token total of {self.max_tokens_allowed}.", ephemeral=True
        )

    @commands.cooldown(App.config("COOLDOWN_RATE"), App.config("COOLDOWN_STANDARD"), COOLDOWN_USER)
    @commands.slash_command(name="add_chat_prompt", description="add a system prompt to the bot's selection")
    async def add_chat_prompt(self, inter: disnake.ApplicationCommandInteraction, name: str, prompt: str):
        """

        Parameters
        ----------
        inter
        name
        prompt

        Returns
        -------

        """
        if len(name) > 64:
            return await inter.response.send_message("The prompt name should not exceed 64 characters.", epehmeral=True)

        num_tokens = len(tiktoken.encoding_for_model(self.chat_model).encode(prompt))
        if num_tokens > 256:
            return await inter.response.send_message("The prompt should not exceed 256 tokens.", epehmeral=True)

        with open(f"data/prompts/prompt-{name}.json", "w", encoding="utf-8") as file_out:
            json.dump(
                {"name": name, "prompt": prompt},
                file_out,
            )

        await inter.response.send_message(f"Your prompt {name} has been saved.", ephemeral=True)

    @commands.cooldown(App.config("COOLDOWN_RATE"), App.config("COOLDOWN_STANDARD"), COOLDOWN_USER)
    @commands.slash_command(name="echo_system_prompt", description="echo the current system prompt")
    async def echo_system_prompt(self, inter: disnake.ApplicationCommandInteraction):
        """

        Parameters
        ----------
        inter

        Returns
        -------

        """
        try:
            prompt = self.chat_history[self.history_id(inter)][0].get("content", None)
        except IndexError:
            return await inter.response.send_message(
                "The chat cog has not been initialized yet, send a prompt request first.", ephemeral=True
            )

        if prompt is None:
            return await inter.response.send_message(
                "There is currently no system prompt set or chat history.", ephemeral=True
            )

        await inter.response.send_message(f"The current prompt is:\n\n{prompt[:1928]}", ephemeral=True)


observer = Observer()
observer.schedule(JsonFileWatcher(), "data/prompts", recursive=True)
observer.start()<|MERGE_RESOLUTION|>--- conflicted
+++ resolved
@@ -288,15 +288,6 @@
             history_id = self.history_id(message)
             self.__create_history_if_missing(history_id)
 
-<<<<<<< HEAD
-=======
-            # Give Jamie a little surprise :-)
-            if message.author.id == App.config("ID_USER_JAMIE"):
-                history_id = message.author.id
-                # self.chat_history[history_id] = copy.copy(self.chat_history[self.history_id(message)])
-                self.chat_history[history_id] = [{"role": "system", "content": JAMIE_SYSTEM_MESSAGE}]
-
->>>>>>> ee66dddd
             async with message.channel.typing():
                 response = await self.get_message_response(history_id, message.clean_content)
                 await self.send_response_to_channel(response, message, message_in_dm)
