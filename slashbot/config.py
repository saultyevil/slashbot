#!/usr/bin/env python3
# -*- coding: utf-8 -*-

"""Global configuration class."""

import logging
import os
from logging.handlers import RotatingFileHandler
from pathlib import Path
from typing import Any


class App:
    """The global configuration class.

    Contains shared variables or variables which control the operation
    of the bot.
    """

    # __conf is a dictionary of configuration parameters
    __conf = {
        "BOT_TOKEN": os.getenv("BOT_TOKEN"),
        # cooldown parameters
        "COOLDOWN_RATE": 3,
        "COOLDOWN_STANDARD": 60,
        "COOLDOWN_ONE_HOUR": 3600,
        "HOURS_IN_WEEK": 168,
        # general discord things
        "MAX_CHARS": 1990,
        "LOGGER_NAME": "slashbot",
        "LOGFILE_NAME": Path("log/slashbot.log"),
        # Define users, roles and channels
        "ID_BOT": 815234903251091456,
        "ID_USER_ADAM": 261097001301704704,
        "ID_USER_ZADETH": 737239706214858783,
        "ID_USER_LIME": 121310675132743680,
        "ID_USER_SAULTYEVIL": 151378138612367360,
        "ID_USER_HYPNOTIZED": 176726054256377867,
        "ID_SERVER_ADULT_CHILDREN": 237647756049514498,
        "ID_SERVER_FREEDOM": 815237689775357992,
        "ID_SERVER_BUMPAPER": 710120382144839691,
        "ID_CHANNEL_IDIOTS": 237647756049514498,
        "ID_CHANNEL_SPAM": 627234669791805450,
        # API keys
        "GOOGLE_API_KEY": os.getenv("GOOGLE_API_KEY"),
        "WOLFRAM_API_KEY": os.getenv("WOLFRAM_API_KEY"),
        "OWM_API_KEY": os.getenv("OWM_API_KEY"),
        "OPENAI_API_KEY": os.getenv("OPENAI_API_KEY"),
        # File locations
<<<<<<< HEAD
=======
        "MARKOV_CHAIN_FILE": Path("data/chain.pickle"),
        "USERS_FILE": Path("data/users.json"),
        "REMINDERS_FILE": Path("data/reminders.json"),
        "BANK_FILE": Path("data/bank.json"),
>>>>>>> ac27271e
        "BAD_WORDS_FILE": Path("data/badwords.txt"),
        "GOD_WORDS_FILE": Path("data/godwords.txt"),
        "DATABASE_LOCATION": Path("data/slashbot.sqlite.db"),
        # Configuration conents
        "CONTENT_BANK_STARTING_BALANCE": 3,
    }

    __conf["SLASH_SERVERS"] = [
        __conf["ID_SERVER_ADULT_CHILDREN"],
        __conf["ID_SERVER_FREEDOM"],
        __conf["ID_SERVER_BUMPAPER"],
    ]

    __conf["NO_COOL_DOWN_USERS"] = [__conf["ID_USER_SAULTYEVIL"]]

    # __setters is a tuple of parameters which can be set
    __setters = ()

    # Special methods ----------------------------------------------------------

    def __getitem__(self, name: str) -> Any:
        """Get an item from __conf using square bracket indexing.

        Parameters
        ---------
        name: str
            The name of the item to get.

        Returns
        -------
        value: Any
            The value of item.
        """
        return App.__conf[name]

    # Public methods -----------------------------------------------------------

    @staticmethod
    def config(name: str) -> Any:
        """Get a configuration parameter.

        Parameters
        ----------
        name: str
            The name of the parameter to get the value for.
        """
        return App.__conf[name]

    @staticmethod
    def set(name: str, value: Any) -> None:
        """Set the value of a configuration parameter.

        Parameters
        ----------
        name: str
            The name of the parameter to set a value for.
        value: Any
            The new value of the parameter.
        """
        if name in App.__setters:
            App.__conf[name] = value
        else:
            raise NameError(f"Name {name} not accepted in set() method")


# Set up logger ----------------------------------------------------------------

logger = logging.getLogger(App.config("LOGGER_NAME"))
formatter = logging.Formatter(
    "[%(asctime)s] %(levelname)8s : %(message)s (%(filename)s:%(lineno)d)", "%Y-%m-%d %H:%M:%S"
)

console_handler = logging.StreamHandler()
console_handler.setFormatter(formatter)
console_handler.setLevel(logging.INFO)

file_handler = RotatingFileHandler(
    filename=App.config("LOGFILE_NAME"), encoding="utf-8", maxBytes=int(5e5), backupCount=5
)
file_handler.setFormatter(formatter)
file_handler.setLevel(logging.DEBUG)

logger.addHandler(console_handler)
logger.addHandler(file_handler)
logger.setLevel(logging.DEBUG)
logger.propagate = False

# Set up logger for disnake ----------------------------------------------------

disnake_handler = logging.FileHandler(filename="log/disnake.log", encoding="utf-8", mode="w")
disnake_handler.setFormatter(logging.Formatter("%(asctime)s:%(levelname)s:%(name)s: %(message)s"))
logger_disnake = logging.getLogger("disnake")
logger_disnake.setLevel(logging.DEBUG)
logger_disnake.addHandler(disnake_handler)<|MERGE_RESOLUTION|>--- conflicted
+++ resolved
@@ -47,16 +47,8 @@
         "OWM_API_KEY": os.getenv("OWM_API_KEY"),
         "OPENAI_API_KEY": os.getenv("OPENAI_API_KEY"),
         # File locations
-<<<<<<< HEAD
-=======
         "MARKOV_CHAIN_FILE": Path("data/chain.pickle"),
-        "USERS_FILE": Path("data/users.json"),
-        "REMINDERS_FILE": Path("data/reminders.json"),
-        "BANK_FILE": Path("data/bank.json"),
->>>>>>> ac27271e
-        "BAD_WORDS_FILE": Path("data/badwords.txt"),
-        "GOD_WORDS_FILE": Path("data/godwords.txt"),
-        "DATABASE_LOCATION": Path("data/slashbot.sqlite.db"),
+         "DATABASE_LOCATION": Path("data/slashbot.sqlite.db"),
         # Configuration conents
         "CONTENT_BANK_STARTING_BALANCE": 3,
     }
