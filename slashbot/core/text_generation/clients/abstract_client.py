--- conflicted
+++ resolved
@@ -97,7 +97,6 @@
             self._remove_message(1)
 
     def _log_request(self, message: str, *args: Any) -> None:
-<<<<<<< HEAD
         """Log a request to an LLM API.
 
         Parameters
@@ -108,7 +107,7 @@
             Additional arguments, typically used for string interpolation.
 
         """
-        self.debug_logger.info("Request  | %s", message % args)
+        self.response_logger.info("Request  | %s", message % args)
 
     def _log_response(self, message: str, *args: Any) -> None:
         """Log a response for a LLM API.
@@ -121,13 +120,7 @@
             Additional arguments, typically used for string interpolation.
 
         """
-        self.debug_logger.info("Response | %s", message % args)
-=======
-        self.response_logger.info("Request  | %s", message % args)
-
-    def _log_response(self, message: str, *args: Any) -> None:
         self.response_logger.info("Response | %s", message % args)
->>>>>>> 9fc5e352
 
     # --------------------------------------------------------------------------
 
